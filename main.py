--- conflicted
+++ resolved
@@ -155,17 +155,9 @@
         df = len(postings)
         idf_value = compute_idf(idf_scheme, df, total_docs)
 
-        for doc_id, raw_freq in postings.items():
-            tf_value = compute_tf(tf_scheme, raw_freq)
-            tf_idf_value = tf_value * idf_value
-
-<<<<<<< HEAD
         for doc_id, tf in postings.items():
-            tf_idf_value = tf * idf
+            tf_idf_value = tf * idf  # Rename this variable to avoid overwriting the dictionary
             tf_idf_index[term][doc_id] = tf_idf_value
-=======
-            weighted_index[term][doc_id] = tf_idf_value
->>>>>>> 9edd4e56
             doc_vectors[doc_id][term] = tf_idf_value
 
     return weighted_index, doc_vectors
@@ -355,19 +347,9 @@
 
     # 4) Process query
     user_query = args.query
-<<<<<<< HEAD
-    relevant_docs = {"doc_6", "doc_71", "doc_41"}
+    relevant_docs = {"doc_3", "doc_5", "doc_7"}
     print(f"\nSearching for: \"{user_query}\"")
     results = search(user_query, tf_idf_idx, doc_vectors)
-=======
-    # For demonstration, define some relevant docs manually
-    # (In practice, you'd have ground-truth judgments)
-    relevant_docs = {"doc_3", "doc_5", "doc_7"}
-
-    print(f"\nSearching for: \"{user_query}\" with TF='{args.tf}', IDF='{args.idf}', SIM='{args.sim}'")
-    results = search(user_query, weighted_idx, doc_vectors,
-                     tf_scheme=args.tf, idf_scheme=args.idf, sim_name=args.sim)
->>>>>>> 9edd4e56
 
     # Print top 5 results
     print("Top 5 results:")
